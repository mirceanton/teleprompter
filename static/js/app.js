--- conflicted
+++ resolved
@@ -132,13 +132,8 @@
       setTimeout(() => {
         syncText();
         // Also sync initial display settings
-<<<<<<< HEAD
-        updateWidth();
+        updateWidthDisplay();
         updateMirrorFromState();
-=======
-        updateWidthDisplay();
-        updateMirror();
->>>>>>> 1573a988
         updateFontSizeDisplay();
       }, 500);
     }
